--- conflicted
+++ resolved
@@ -120,12 +120,10 @@
 export const serviceCompatibleVersion = '1.0.0';
 export const serviceNotCompatibleError = 'Client is not compatiable with the service layer';
 
-<<<<<<< HEAD
 export const untitledScheme = 'untitled';
 export const untitledSaveTimeThreshold = 10.0;
-=======
+
 export const msgChangeLanguageMode = 'To use this command, you must set the language to \"SQL\". Change language mode?';
 export const timeToWaitForLanguageModeChange = 10000.0;
 
-export const msgChangedDatabaseContext = 'Changed database context to \"{0}\" for document \"{1}\"';
->>>>>>> 3e12bc6a
+export const msgChangedDatabaseContext = 'Changed database context to \"{0}\" for document \"{1}\"';